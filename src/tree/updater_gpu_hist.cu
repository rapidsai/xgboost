/*!
 * Copyright 2017 XGBoost contributors
 */
#include <thrust/copy.h>
#include <thrust/functional.h>
#include <thrust/iterator/counting_iterator.h>
#include <thrust/iterator/transform_iterator.h>
#include <thrust/reduce.h>
#include <thrust/sequence.h>
#include <xgboost/tree_updater.h>
#include <algorithm>
#include <cmath>
#include <memory>
#include <queue>
#include <utility>
#include <vector>
#include "../common/compressed_iterator.h"
#include "../common/device_helpers.cuh"
#include "../common/hist_util.h"
#include "../common/host_device_vector.h"
#include "../common/timer.h"
#include "param.h"
#include "updater_gpu_common.cuh"

namespace xgboost {
namespace tree {

DMLC_REGISTRY_FILE_TAG(updater_gpu_hist);

using GradientPairSumT = GradientPairPrecise;

template <int BLOCK_THREADS, typename ReduceT, typename TempStorageT>
__device__ GradientPairSumT ReduceFeature(const GradientPairSumT* begin,
                                     const GradientPairSumT* end,
                                     TempStorageT* temp_storage) {
  __shared__ cub::Uninitialized<GradientPairSumT> uninitialized_sum;
  GradientPairSumT& shared_sum = uninitialized_sum.Alias();

  GradientPairSumT local_sum = GradientPairSumT();
  for (auto itr = begin; itr < end; itr += BLOCK_THREADS) {
    bool thread_active = itr + threadIdx.x < end;
    // Scan histogram
    GradientPairSumT bin = thread_active ? *(itr + threadIdx.x) : GradientPairSumT();
    local_sum += bin;
  }
  local_sum = ReduceT(temp_storage->sum_reduce).Reduce(local_sum, cub::Sum());

  if (threadIdx.x == 0) {
    shared_sum = local_sum;
  }
  __syncthreads();

  return shared_sum;
}

template <int BLOCK_THREADS, typename ReduceT, typename scan_t,
          typename max_ReduceT, typename TempStorageT>
__device__ void EvaluateFeature(int fidx, const GradientPairSumT* hist,
                                const int* feature_segments, float min_fvalue,
                                const float* gidx_fvalue_map,
                                DeviceSplitCandidate* best_split,
                                const DeviceNodeStats& node,
                                const GPUTrainingParam& param,
                                TempStorageT* temp_storage, int constraint,
                                const ValueConstraint& value_constraint) {
  int gidx_begin = feature_segments[fidx];
  int gidx_end = feature_segments[fidx + 1];

  GradientPairSumT feature_sum = ReduceFeature<BLOCK_THREADS, ReduceT>(
      hist + gidx_begin, hist + gidx_end, temp_storage);

  auto prefix_op = SumCallbackOp<GradientPairSumT>();
  for (int scan_begin = gidx_begin; scan_begin < gidx_end;
       scan_begin += BLOCK_THREADS) {
    bool thread_active = scan_begin + threadIdx.x < gidx_end;

    GradientPairSumT bin =
        thread_active ? hist[scan_begin + threadIdx.x] : GradientPairSumT();
    scan_t(temp_storage->scan).ExclusiveScan(bin, bin, cub::Sum(), prefix_op);

    // Calculate  gain
    GradientPairSumT parent_sum = GradientPairSumT(node.sum_gradients);

    GradientPairSumT missing = parent_sum - feature_sum;

    bool missing_left = true;
    const float null_gain = -FLT_MAX;
    float gain = null_gain;
    if (thread_active) {
      gain = LossChangeMissing(bin, missing, parent_sum, node.root_gain, param,
                              constraint, value_constraint, missing_left);
    }

    __syncthreads();

    // Find thread with best gain
    cub::KeyValuePair<int, float> tuple(threadIdx.x, gain);
    cub::KeyValuePair<int, float> best =
        max_ReduceT(temp_storage->max_reduce).Reduce(tuple, cub::ArgMax());

    __shared__ cub::KeyValuePair<int, float> block_max;
    if (threadIdx.x == 0) {
      block_max = best;
    }

    __syncthreads();

    // Best thread updates split
    if (threadIdx.x == block_max.key) {
      int gidx = scan_begin + threadIdx.x;
      float fvalue =
          gidx == gidx_begin ? min_fvalue : gidx_fvalue_map[gidx - 1];

      GradientPairSumT left = missing_left ? bin + missing : bin;
      GradientPairSumT right = parent_sum - left;

      best_split->Update(gain, missing_left ? kLeftDir : kRightDir, fvalue, fidx,
                         GradientPair(left), GradientPair(right), param);
    }
    __syncthreads();
  }
}

template <int BLOCK_THREADS>
__global__ void evaluate_split_kernel(
    const GradientPairSumT* d_hist, int nidx, uint64_t n_features,
    int* feature_set, DeviceNodeStats nodes, const int* d_feature_segments,
    const float* d_fidx_min_map, const float* d_gidx_fvalue_map,
    GPUTrainingParam gpu_param, DeviceSplitCandidate* d_split,
    ValueConstraint value_constraint, int* d_monotonic_constraints) {
  typedef cub::KeyValuePair<int, float> ArgMaxT;
  typedef cub::BlockScan<GradientPairSumT, BLOCK_THREADS, cub::BLOCK_SCAN_WARP_SCANS>
      BlockScanT;
  typedef cub::BlockReduce<ArgMaxT, BLOCK_THREADS> MaxReduceT;

  typedef cub::BlockReduce<GradientPairSumT, BLOCK_THREADS> SumReduceT;

  union TempStorage {
    typename BlockScanT::TempStorage scan;
    typename MaxReduceT::TempStorage max_reduce;
    typename SumReduceT::TempStorage sum_reduce;
  };

  __shared__ cub::Uninitialized<DeviceSplitCandidate> uninitialized_split;
  DeviceSplitCandidate& best_split = uninitialized_split.Alias();
  __shared__ TempStorage temp_storage;

  if (threadIdx.x == 0) {
    best_split = DeviceSplitCandidate();
  }

  __syncthreads();

  auto fidx = feature_set[blockIdx.x];
  auto constraint = d_monotonic_constraints[fidx];
  EvaluateFeature<BLOCK_THREADS, SumReduceT, BlockScanT, MaxReduceT>(
      fidx, d_hist, d_feature_segments, d_fidx_min_map[fidx], d_gidx_fvalue_map,
      &best_split, nodes, gpu_param, &temp_storage, constraint,
      value_constraint);

  __syncthreads();

  if (threadIdx.x == 0) {
    // Record best loss
    d_split[fidx] = best_split;
  }
}

// Find a gidx value for a given feature otherwise return -1 if not found
template <typename GidxIterT>
__device__ int BinarySearchRow(bst_uint begin, bst_uint end, GidxIterT data,
                               int fidx_begin, int fidx_end) {
  bst_uint previous_middle = UINT32_MAX;
  while (end != begin) {
    auto middle = begin + (end - begin) / 2;
    if (middle == previous_middle) {
      break;
    }
    previous_middle = middle;

    auto gidx = data[middle];

    if (gidx >= fidx_begin && gidx < fidx_end) {
      return gidx;
    } else if (gidx < fidx_begin) {
      begin = middle;
    } else {
      end = middle;
    }
  }
  // Value is missing
  return -1;
}

/**
 * \struct  DeviceHistogram
 *
 * \summary Data storage for node histograms on device. Automatically expands.
 *
 * \author  Rory
 * \date    28/07/2018
 */

struct DeviceHistogram {
  std::map<int, size_t>
      nidx_map;  // Map nidx to starting index of its histogram
  thrust::device_vector<GradientPairSumT::ValueT> data;
  const size_t kStopGrowingSize = 1 << 26;  // Do not grow beyond this size
  int n_bins;
  int device_idx;
  void Init(int device_idx, int n_bins) {
    this->n_bins = n_bins;
    this->device_idx = device_idx;
  }

  void Reset() {
    dh::safe_cuda(cudaSetDevice(device_idx));
    data.resize(0);
    nidx_map.clear();
  }

  bool HistogramExists(int nidx) {
    return nidx_map.find(nidx) != nidx_map.end();
  }

  void AllocateHistogram(int nidx) {
    if (HistogramExists(nidx)) return;

    if (data.size() > kStopGrowingSize) {
      // Recycle histogram memory
      auto old_entry = *nidx_map.begin();
      nidx_map.erase(old_entry.first);
      dh::safe_cuda(cudaMemset(data.data().get() + old_entry.second, 0,
                               n_bins * sizeof(GradientPairSumT)));
      nidx_map[nidx] = old_entry.second;
    } else {
      // Append new node histogram
      nidx_map[nidx] = data.size();
      dh::safe_cuda(cudaSetDevice(device_idx));
      data.resize(data.size() + (n_bins * 2));
    }
  }

  /**
   * \summary   Return pointer to histogram memory for a given node. 
   * \param nidx    Tree node index.
   * \return    hist pointer.
   */

  GradientPairSumT* GetHistPtr(int nidx) {
    CHECK(this->HistogramExists(nidx));
    auto ptr = data.data().get() + nidx_map[nidx];
    return reinterpret_cast<GradientPairSumT*>(ptr);
  }
};

struct CalcWeightTrainParam {
  float min_child_weight;
  float reg_alpha;
  float reg_lambda;
  float max_delta_step;
  float learning_rate;
  XGBOOST_DEVICE explicit CalcWeightTrainParam(const TrainParam& p)
      : min_child_weight(p.min_child_weight),
        reg_alpha(p.reg_alpha),
        reg_lambda(p.reg_lambda),
        max_delta_step(p.max_delta_step),
        learning_rate(p.learning_rate) {}
};

__global__ void compress_bin_ellpack_k
(common::CompressedBufferWriter wr, common::CompressedByteT* __restrict__ buffer,
 const size_t* __restrict__ row_ptrs,
 const Entry* __restrict__ entries,
 const float* __restrict__ cuts, const size_t* __restrict__ cut_rows,
 size_t base_row, size_t n_rows, size_t row_ptr_begin, size_t row_stride,
 unsigned int null_gidx_value) {
  size_t irow = threadIdx.x + size_t(blockIdx.x) * blockDim.x;
  int ifeature = threadIdx.y + blockIdx.y * blockDim.y;
  if (irow >= n_rows || ifeature >= row_stride)
    return;
  int row_size = static_cast<int>(row_ptrs[irow + 1] - row_ptrs[irow]);
  unsigned int bin = null_gidx_value;
  if (ifeature < row_size) {
    Entry entry = entries[row_ptrs[irow] - row_ptr_begin + ifeature];
    int feature = entry.index;
    float fvalue = entry.fvalue;
    const float *feature_cuts = &cuts[cut_rows[feature]];
    int ncuts = cut_rows[feature + 1] - cut_rows[feature];
    bin = dh::UpperBound(feature_cuts, ncuts, fvalue);
    if (bin >= ncuts)
      bin = ncuts - 1;
    bin += cut_rows[feature];
  }
  wr.AtomicWriteSymbol(buffer, bin, (irow + base_row) * row_stride + ifeature);
}

__global__ void sharedMemHistKernel(size_t row_stride,
                                    const bst_uint* d_ridx,
                                    common::CompressedIterator<uint32_t> d_gidx,
                                    int null_gidx_value,
                                    GradientPairSumT* d_node_hist,
                                    const GradientPair* d_gpair,
                                    size_t segment_begin,
                                    size_t n_elements) {
  extern __shared__ char smem[];
  GradientPairSumT* smem_arr = reinterpret_cast<GradientPairSumT*>(smem); // NOLINT
  for (auto i : dh::BlockStrideRange(0, null_gidx_value)) {
    smem_arr[i] = GradientPairSumT();
  }
  __syncthreads();
  for (auto idx : dh::GridStrideRange(static_cast<size_t>(0), n_elements)) {
    int ridx = d_ridx[idx / row_stride + segment_begin];
    int gidx = d_gidx[ridx * row_stride + idx % row_stride];
    if (gidx != null_gidx_value) {
      AtomicAddGpair(smem_arr + gidx, d_gpair[ridx]);
    }
  }
  __syncthreads();
  for (auto i : dh::BlockStrideRange(0, null_gidx_value)) {
    AtomicAddGpair(d_node_hist + i, smem_arr[i]);
  }
}

// Manage memory for a single GPU
struct DeviceShard {
  struct Segment {
    size_t begin;
    size_t end;

    Segment() : begin(0), end(0) {}

    Segment(size_t begin, size_t end) : begin(begin), end(end) {
      CHECK_GE(end, begin);
    }
    size_t Size() const { return end - begin; }
  };

  int device_idx;
  int normalised_device_idx;  // Device index counting from param.gpu_id
  dh::BulkAllocator<dh::MemoryType::kDevice> ba;
  dh::DVec<common::CompressedByteT> gidx_buffer;
  dh::DVec<GradientPair> gpair;
  dh::DVec2<bst_uint> ridx;  // Row index relative to this shard
  dh::DVec2<int> position;
  std::vector<Segment> ridx_segments;
  dh::DVec<int> feature_segments;
  dh::DVec<float> gidx_fvalue_map;
  dh::DVec<float> min_fvalue;
  dh::DVec<int> monotone_constraints;
  dh::DVec<bst_float> prediction_cache;
  std::vector<GradientPair> node_sum_gradients;
  dh::DVec<GradientPair> node_sum_gradients_d;
  common::CompressedIterator<uint32_t> gidx;
  size_t row_stride;
  bst_uint row_begin_idx;  // The row offset for this shard
  bst_uint row_end_idx;
  bst_uint n_rows;
  int n_bins;
  int null_gidx_value;
  DeviceHistogram hist;
  TrainParam param;
  bool prediction_cache_initialised;
  bool can_use_smem_atomics;

  int64_t* tmp_pinned;  // Small amount of staging memory

  std::vector<cudaStream_t> streams;

  dh::CubMemory temp_memory;

  // TODO(canonizer): do add support multi-batch DMatrix here
  DeviceShard(int device_idx, int normalised_device_idx,
              bst_uint row_begin, bst_uint row_end, TrainParam param)
    : device_idx(device_idx),
      normalised_device_idx(normalised_device_idx),
      row_begin_idx(row_begin),
      row_end_idx(row_end),
      row_stride(0),
      n_rows(row_end - row_begin),
      n_bins(0),
      null_gidx_value(0),
      param(param),
      prediction_cache_initialised(false),
      can_use_smem_atomics(false),
      tmp_pinned(nullptr) {}

  void InitRowPtrs(const SparsePage& row_batch) {
    dh::safe_cuda(cudaSetDevice(device_idx));
<<<<<<< HEAD
    const auto& offset_vec = row_batch.offset.HostVector();
    row_ptrs.resize(n_rows + 1);
    thrust::copy(offset_vec.data() + row_begin_idx,
                 offset_vec.data() + row_end_idx + 1,
                 row_ptrs.begin());
    auto row_iter = row_ptrs.begin();
    // find the maximum row size
=======
    // find the maximum row size
    auto row_iter = row_batch.offset.tbegin(device_idx);
>>>>>>> 25b23d65
    auto get_size = [=] __device__(size_t row) {
      return row_iter[row + 1] - row_iter[row];
    }; // NOLINT

    auto counting = thrust::make_counting_iterator(size_t(0));
    using TransformT = thrust::transform_iterator<decltype(get_size),
      decltype(counting), size_t>;
    TransformT row_size_iter = TransformT(counting, get_size);
    row_stride = thrust::reduce(row_size_iter, row_size_iter + n_rows, 0,
                                thrust::maximum<size_t>());
  }

  void InitCompressedData(const common::HistCutMatrix& hmat, const SparsePage& row_batch) {
    n_bins = hmat.row_ptr.back();
    null_gidx_value = hmat.row_ptr.back();

    //const auto& data_vec = row_batch.data.HostVector();

    // copy cuts to the GPU
    dh::safe_cuda(cudaSetDevice(device_idx));
    thrust::device_vector<float> cuts_d(hmat.cut);
    thrust::device_vector<size_t> cut_row_ptrs_d(hmat.row_ptr);

    // allocate compressed bin data
    int num_symbols = n_bins + 1;
    size_t compressed_size_bytes =
        common::CompressedBufferWriter::CalculateBufferSize(row_stride * n_rows,
                                                            num_symbols);

    CHECK(!(param.max_leaves == 0 && param.max_depth == 0))
        << "Max leaves and max depth cannot both be unconstrained for "
           "gpu_hist.";
    ba.Allocate(device_idx, param.silent, &gidx_buffer, compressed_size_bytes);
    gidx_buffer.Fill(0);

    int nbits = common::detail::SymbolBits(num_symbols);

    // bin and compress entries in batches of rows
    size_t gpu_batch_nrows = std::min
      (dh::TotalMemory(device_idx) / (16 * row_stride * sizeof(Entry)),
       static_cast<size_t>(n_rows));

    const auto& offset_vec = row_batch.offset.HostVector();
    const auto& data_vec = row_batch.data.HostVector();

    thrust::device_vector<Entry> entries_d(gpu_batch_nrows * row_stride);
    size_t gpu_nbatches = dh::DivRoundUp(n_rows, gpu_batch_nrows);
<<<<<<< HEAD

=======
    thrust::host_vector<size_t> batch_segments;
    dh::BatchEntrySegments
      (device_idx, row_batch.offset.DevicePointer(device_idx), n_rows,
       gpu_batch_nrows, &batch_segments);
>>>>>>> 25b23d65
    for (size_t gpu_batch = 0; gpu_batch < gpu_nbatches; ++gpu_batch) {
      size_t batch_row_begin = gpu_batch * gpu_batch_nrows;
      size_t batch_row_end = (gpu_batch + 1) * gpu_batch_nrows;
      if (batch_row_end > n_rows) {
        batch_row_end = n_rows;
      }
      size_t batch_nrows = batch_row_end - batch_row_begin;
<<<<<<< HEAD
      size_t n_entries =
        offset_vec[row_begin_idx + batch_row_end] -
        offset_vec[row_begin_idx + batch_row_begin];
      dh::safe_cuda
        (cudaMemcpy
         (entries_d.data().get(),
          data_vec.data() + offset_vec[row_begin_idx + batch_row_begin],
          n_entries * sizeof(Entry), cudaMemcpyDefault));
=======
      size_t batch_entry_begin = batch_segments[gpu_batch];
      size_t batch_entry_end = batch_segments[gpu_batch + 1];
      size_t n_entries = batch_entry_end - batch_entry_begin;
      row_batch.data.CopyTo(device_idx, batch_entry_begin, entries_d.data().get(),
                            n_entries);
      // dh::safe_cuda(cudaMemcpy
      //               (entries_d.data().get(), &data_vec[batch_entry_begin],
      //                n_entries * sizeof(Entry), cudaMemcpyDefault));
>>>>>>> 25b23d65
      dim3 block3(32, 8, 1);
      dim3 grid3(dh::DivRoundUp(n_rows, block3.x),
                 dh::DivRoundUp(row_stride, block3.y), 1);
      compress_bin_ellpack_k<<<grid3, block3>>>
        (common::CompressedBufferWriter(num_symbols), gidx_buffer.Data(),
         row_batch.offset.DevicePointer(device_idx) + batch_row_begin,
         entries_d.data().get(), cuts_d.data().get(), cut_row_ptrs_d.data().get(),
<<<<<<< HEAD
         batch_row_begin, batch_nrows,
         offset_vec[row_begin_idx + batch_row_begin],
         row_stride, null_gidx_value);
=======
         batch_row_begin, batch_nrows, batch_entry_begin, row_stride, null_gidx_value);
>>>>>>> 25b23d65

      dh::safe_cuda(cudaGetLastError());
      dh::safe_cuda(cudaDeviceSynchronize());
    }

    // free the memory that is no longer needed
    entries_d.resize(0);
    entries_d.shrink_to_fit();

    gidx = common::CompressedIterator<uint32_t>(gidx_buffer.Data(), num_symbols);

    // allocate the rest
    int max_nodes =
        param.max_leaves > 0 ? param.max_leaves * 2 : MaxNodesDepth(param.max_depth);
    ba.Allocate(device_idx, param.silent,
                &gpair, n_rows, &ridx, n_rows, &position, n_rows,
                &prediction_cache, n_rows, &node_sum_gradients_d, max_nodes,
                &feature_segments, hmat.row_ptr.size(), &gidx_fvalue_map,
                hmat.cut.size(), &min_fvalue, hmat.min_val.size(),
                &monotone_constraints, param.monotone_constraints.size());
    gidx_fvalue_map = hmat.cut;
    min_fvalue = hmat.min_val;
    feature_segments = hmat.row_ptr;
    monotone_constraints = param.monotone_constraints;

    node_sum_gradients.resize(max_nodes);
    ridx_segments.resize(max_nodes);

    // check if we can use shared memory for building histograms
    // (assuming atleast we need 2 CTAs per SM to maintain decent latency hiding)
    auto histogram_size = sizeof(GradientPairSumT) * null_gidx_value;
    auto max_smem = dh::MaxSharedMemory(device_idx);
    can_use_smem_atomics = histogram_size <= max_smem;

    // Init histogram
    hist.Init(device_idx, hmat.row_ptr.back());

    dh::safe_cuda(cudaMallocHost(&tmp_pinned, sizeof(int64_t)));
  }

  ~DeviceShard() {
    for (auto& stream : streams) {
      dh::safe_cuda(cudaStreamDestroy(stream));
    }
    dh::safe_cuda(cudaFreeHost(tmp_pinned));
  }

  // Get vector of at least n initialised streams
  std::vector<cudaStream_t>& GetStreams(int n) {
    if (n > streams.size()) {
      for (auto& stream : streams) {
        dh::safe_cuda(cudaStreamDestroy(stream));
      }

      streams.clear();
      streams.resize(n);

      for (auto& stream : streams) {
        dh::safe_cuda(cudaStreamCreate(&stream));
      }
    }

    return streams;
  }

  // Reset values for each update iteration
  void Reset(HostDeviceVector<GradientPair>* dh_gpair) {
    dh::safe_cuda(cudaSetDevice(device_idx));
    position.CurrentDVec().Fill(0);
    std::fill(node_sum_gradients.begin(), node_sum_gradients.end(),
              GradientPair());

    thrust::sequence(ridx.CurrentDVec().tbegin(), ridx.CurrentDVec().tend());

    std::fill(ridx_segments.begin(), ridx_segments.end(), Segment(0, 0));
    ridx_segments.front() = Segment(0, ridx.Size());
    this->gpair.copy(dh_gpair->tcbegin(device_idx), dh_gpair->tcend(device_idx));
    SubsampleGradientPair(&gpair, param.subsample, row_begin_idx);
    hist.Reset();
  }

  void BuildHistUsingGlobalMem(int nidx) {
    auto segment = ridx_segments[nidx];
    auto d_node_hist = hist.GetHistPtr(nidx);
    auto d_gidx = gidx;
    auto d_ridx = ridx.Current();
    auto d_gpair = gpair.Data();
    auto row_stride = this->row_stride;
    auto null_gidx_value = this->null_gidx_value;
    auto n_elements = segment.Size() * row_stride;

    dh::LaunchN(device_idx, n_elements, [=] __device__(size_t idx) {
      int ridx = d_ridx[(idx / row_stride) + segment.begin];
      int gidx = d_gidx[ridx * row_stride + idx % row_stride];

      if (gidx != null_gidx_value) {
        AtomicAddGpair(d_node_hist + gidx, d_gpair[ridx]);
      }
    });
  }

  void BuildHistUsingSharedMem(int nidx) {
    auto segment = ridx_segments[nidx];
    auto segment_begin = segment.begin;
    auto d_node_hist = hist.GetHistPtr(nidx);
    auto d_gidx = gidx;
    auto d_ridx = ridx.Current();
    auto d_gpair = gpair.Data();
    auto row_stride = this->row_stride;
    auto null_gidx_value = this->null_gidx_value;
    auto n_elements = segment.Size() * row_stride;

    const size_t smem_size = sizeof(GradientPairSumT) * null_gidx_value;
    const int items_per_thread = 8;
    const int block_threads = 256;
    const int grid_size =
        static_cast<int>(dh::DivRoundUp(n_elements,
                                        items_per_thread * block_threads));
    if (grid_size <= 0) {
      return;
    }
    dh::safe_cuda(cudaSetDevice(device_idx));
    sharedMemHistKernel<<<grid_size, block_threads, smem_size>>>
        (row_stride, d_ridx, d_gidx, null_gidx_value, d_node_hist, d_gpair,
         segment_begin, n_elements);
  }

  void BuildHist(int nidx) {
    hist.AllocateHistogram(nidx);
    if (can_use_smem_atomics) {
      BuildHistUsingSharedMem(nidx);
    } else {
      BuildHistUsingGlobalMem(nidx);
    }
  }

  void SubtractionTrick(int nidx_parent, int nidx_histogram,
                        int nidx_subtraction) {
    auto d_node_hist_parent = hist.GetHistPtr(nidx_parent);
    auto d_node_hist_histogram = hist.GetHistPtr(nidx_histogram);
    auto d_node_hist_subtraction = hist.GetHistPtr(nidx_subtraction);

    dh::LaunchN(device_idx, hist.n_bins, [=] __device__(size_t idx) {
      d_node_hist_subtraction[idx] =
          d_node_hist_parent[idx] - d_node_hist_histogram[idx];
    });
  }

  bool CanDoSubtractionTrick(int nidx_parent, int nidx_histogram,
                             int nidx_subtraction) {
    // Make sure histograms are already allocated
    hist.AllocateHistogram(nidx_subtraction);
    return hist.HistogramExists(nidx_histogram) &&
           hist.HistogramExists(nidx_parent);
  }

  __device__ void CountLeft(int64_t* d_count, int val, int left_nidx) {
    unsigned ballot = __ballot(val == left_nidx);
    if (threadIdx.x % 32 == 0) {
      atomicAdd(reinterpret_cast<unsigned long long*>(d_count),    // NOLINT
                static_cast<unsigned long long>(__popc(ballot)));  // NOLINT
    }
  }

  void UpdatePosition(int nidx, int left_nidx, int right_nidx, int fidx,
                      int split_gidx, bool default_dir_left, bool is_dense,
                      int fidx_begin, int fidx_end) {
    dh::safe_cuda(cudaSetDevice(device_idx));
    temp_memory.LazyAllocate(sizeof(int64_t));
    auto d_left_count = temp_memory.Pointer<int64_t>();
    dh::safe_cuda(cudaMemset(d_left_count, 0, sizeof(int64_t)));
    auto segment = ridx_segments[nidx];
    auto d_ridx = ridx.Current();
    auto d_position = position.Current();
    auto d_gidx = gidx;
    auto row_stride = this->row_stride;
    dh::LaunchN<1, 512>(
        device_idx, segment.Size(), [=] __device__(bst_uint idx) {
          idx += segment.begin;
          auto ridx = d_ridx[idx];
          auto row_begin = row_stride * ridx;
          auto row_end = row_begin + row_stride;
          auto gidx = -1;
          if (is_dense) {
            gidx = d_gidx[row_begin + fidx];
          } else {
            gidx = BinarySearchRow(row_begin, row_end, d_gidx, fidx_begin,
                                   fidx_end);
          }

          int position;
          if (gidx >= 0) {
            // Feature is found
            position = gidx <= split_gidx ? left_nidx : right_nidx;
          } else {
            // Feature is missing
            position = default_dir_left ? left_nidx : right_nidx;
          }

          CountLeft(d_left_count, position, left_nidx);
          d_position[idx] = position;
        });

    dh::safe_cuda(cudaMemcpy(tmp_pinned, d_left_count, sizeof(int64_t),
                             cudaMemcpyDeviceToHost));
    auto left_count = *tmp_pinned;

    SortPosition(segment, left_nidx, right_nidx);
    // dh::safe_cuda(cudaStreamSynchronize(stream));
    ridx_segments[left_nidx] =
        Segment(segment.begin, segment.begin + left_count);
    ridx_segments[right_nidx] =
        Segment(segment.begin + left_count, segment.end);
  }

  void SortPosition(const Segment& segment, int left_nidx, int right_nidx) {
    int min_bits = 0;
    int max_bits = static_cast<int>(
        std::ceil(std::log2((std::max)(left_nidx, right_nidx) + 1)));

    size_t temp_storage_bytes = 0;
    cub::DeviceRadixSort::SortPairs(
        nullptr, temp_storage_bytes, position.Current() + segment.begin,
        position.other() + segment.begin, ridx.Current() + segment.begin,
        ridx.other() + segment.begin, segment.Size(), min_bits, max_bits);

    temp_memory.LazyAllocate(temp_storage_bytes);

    cub::DeviceRadixSort::SortPairs(
        temp_memory.d_temp_storage, temp_memory.temp_storage_bytes,
        position.Current() + segment.begin, position.other() + segment.begin,
        ridx.Current() + segment.begin, ridx.other() + segment.begin,
        segment.Size(), min_bits, max_bits);
    dh::safe_cuda(cudaMemcpy(
        position.Current() + segment.begin, position.other() + segment.begin,
        segment.Size() * sizeof(int), cudaMemcpyDeviceToDevice));
    dh::safe_cuda(cudaMemcpy(
        ridx.Current() + segment.begin, ridx.other() + segment.begin,
        segment.Size() * sizeof(bst_uint), cudaMemcpyDeviceToDevice));
  }

  void UpdatePredictionCache(bst_float* out_preds_d) {
    dh::safe_cuda(cudaSetDevice(device_idx));
    if (!prediction_cache_initialised) {
      dh::safe_cuda(cudaMemcpy(
          prediction_cache.Data(), out_preds_d,
          prediction_cache.Size() * sizeof(bst_float), cudaMemcpyDefault));
    }
    prediction_cache_initialised = true;

    CalcWeightTrainParam param_d(param);

    dh::safe_cuda(cudaMemcpy(node_sum_gradients_d.Data(),
                             node_sum_gradients.data(),
                             sizeof(GradientPair) * node_sum_gradients.size(),
                             cudaMemcpyHostToDevice));
    auto d_position = position.Current();
    auto d_ridx = ridx.Current();
    auto d_node_sum_gradients = node_sum_gradients_d.Data();
    auto d_prediction_cache = prediction_cache.Data();

    dh::LaunchN(
        device_idx, prediction_cache.Size(), [=] __device__(int local_idx) {
          int pos = d_position[local_idx];
          bst_float weight = CalcWeight(param_d, d_node_sum_gradients[pos]);
          d_prediction_cache[d_ridx[local_idx]] +=
              weight * param_d.learning_rate;
        });

    dh::safe_cuda(cudaMemcpy(
        out_preds_d, prediction_cache.Data(),
        prediction_cache.Size() * sizeof(bst_float), cudaMemcpyDefault));
  }
};

class GPUHistMaker : public TreeUpdater {
 public:
  struct ExpandEntry;

  GPUHistMaker() : initialised_(false), p_last_fmat_(nullptr) {}

  void Init(
      const std::vector<std::pair<std::string, std::string>>& args) override {
    param_.InitAllowUnknown(args);
    CHECK(param_.n_gpus != 0) << "Must have at least one device";
    n_devices_ = param_.n_gpus;
    devices_ = GPUSet::All(param_.n_gpus).Normalised(param_.gpu_id);

    dh::CheckComputeCapability();

    if (param_.grow_policy == TrainParam::kLossGuide) {
      qexpand_.reset(new ExpandQueue(LossGuide));
    } else {
      qexpand_.reset(new ExpandQueue(DepthWise));
    }

    monitor_.Init("updater_gpu_hist", param_.debug_verbose);
  }

  void PrintDMatrixInfo(DMatrix* dmat) {
    const MetaInfo& info = dmat->Info();
    dmlc::DataIter<SparsePage>* iter = dmat->RowIterator();
    iter->BeforeFirst();
    CHECK(iter->Next()) << "Empty batches are not supported";
    const SparsePage& batch = iter->Value();

    std::cerr << "n_rows = " << info.num_row_ << std::endl;
    std::cerr << "n_cols = " << info.num_col_ << std::endl;
    std::cerr << "n_nz = " << info.num_nonzero_ << std::endl;

    size_t n_labels = 50;
    const auto& labels = info.labels_.HostVector();
    std::cerr << "labels = { ";
    for (size_t i = 0; i < std::min(n_labels, labels.size()); ++i) {
      std::cerr << labels[i] << " ";
    }
    std::cerr << "}" << std::endl;

    size_t n_offsets = 30;
    const auto& offsets = batch.offset.HostVector();
    std::cerr << "offsets = { ";
    for (size_t i = 0; i < std::min(n_offsets, offsets.size()); ++i) {
      std::cerr << offsets[i] << " ";
    }
    std::cerr << "}" << std::endl;

    size_t n_data = 50;
    const auto& data = batch.data.HostVector();
    std::cerr << "data = { ";
    for (size_t i = 0; i < std::min(n_data, data.size()); ++i) {
      std::cerr << data[i].index << ":" << data[i].fvalue << " ";
    }
    std::cerr << "}" << std::endl;
    
    CHECK(!iter->Next()) << "External memory not supported";
  }

  void Update(HostDeviceVector<GradientPair>* gpair, DMatrix* dmat,
              const std::vector<RegTree*>& trees) override {
    monitor_.Start("Update", devices_);
    GradStats::CheckInfo(dmat->Info());
    // rescale learning rate according to size of trees
    float lr = param_.learning_rate;
    param_.learning_rate = lr / trees.size();
    ValueConstraint::Init(&param_, dmat->Info().num_col_);
    // build tree
    try {
      for (size_t i = 0; i < trees.size(); ++i) {
        this->UpdateTree(gpair, dmat, trees[i]);
      }
      dh::safe_cuda(cudaGetLastError());
    } catch (const std::exception& e) {
      LOG(FATAL) << "Exception in gpu_hist: " << e.what() << std::endl;
    }
    param_.learning_rate = lr;
    monitor_.Stop("Update", devices_);
  }

  void InitDataOnce(DMatrix* dmat) {

    PrintDMatrixInfo(dmat);
    info_ = &dmat->Info();

    int n_devices = GPUSet::All(param_.n_gpus, info_->num_row_).Size();

    device_list_.resize(n_devices);
    for (int d_idx = 0; d_idx < n_devices; ++d_idx) {
      int device_idx = GPUSet::GetDeviceIdx(param_.gpu_id + d_idx);
      device_list_[d_idx] = device_idx;
    }

    reducer_.Init(device_list_);

    // Partition input matrix into row segments
    std::vector<size_t> row_segments;
    dh::RowSegments(info_->num_row_, n_devices, &row_segments);

    dmlc::DataIter<SparsePage>* iter = dmat->RowIterator();
    iter->BeforeFirst();
    CHECK(iter->Next()) << "Empty batches are not supported";
    const SparsePage& batch = iter->Value();

    // Ensure proper data distribution
    batch.offset.Reshard(GPUDistribution::Overlap(devices_, 1));
    
    // Create device shards
    shards_.resize(n_devices);
    dh::ExecuteIndexShards(&shards_, [&](int i, std::unique_ptr<DeviceShard>& shard) {
        shard = std::unique_ptr<DeviceShard>
          (new DeviceShard(device_list_[i], i,
                           row_segments[i], row_segments[i + 1], param_));
        shard->InitRowPtrs(batch);
      });

    monitor_.Start("Quantiles", devices_);
    common::DeviceSketch(batch, *info_, param_, &hmat_);
    n_bins_ = hmat_.row_ptr.back();
    monitor_.Stop("Quantiles", devices_);

    monitor_.Start("BinningCompression", devices_);
    dh::ExecuteShards(&shards_, [&](std::unique_ptr<DeviceShard>& shard) {
        shard->InitCompressedData(hmat_, batch);
      });
    monitor_.Stop("BinningCompression", devices_);

    CHECK(!iter->Next()) << "External memory not supported";

    p_last_fmat_ = dmat;
    initialised_ = true;
  }

  void InitData(HostDeviceVector<GradientPair>* gpair, DMatrix* dmat,
                const RegTree& tree) {
    monitor_.Start("InitDataOnce", devices_);
    if (!initialised_) {
      this->InitDataOnce(dmat);
    }
    monitor_.Stop("InitDataOnce", devices_);

    column_sampler_.Init(info_->num_col_, param_.colsample_bylevel, param_.colsample_bytree);

    // Copy gpair & reset memory
    monitor_.Start("InitDataReset", devices_);

    gpair->Reshard(devices_);
    dh::ExecuteShards(&shards_, [&](std::unique_ptr<DeviceShard>& shard) {shard->Reset(gpair); });
    monitor_.Stop("InitDataReset", devices_);
  }

  void AllReduceHist(int nidx) {
    reducer_.GroupStart();
    for (auto& shard : shards_) {
      auto d_node_hist = shard->hist.GetHistPtr(nidx);
      reducer_.AllReduceSum(
          shard->normalised_device_idx,
          reinterpret_cast<GradientPairSumT::ValueT*>(d_node_hist),
          reinterpret_cast<GradientPairSumT::ValueT*>(d_node_hist),
          n_bins_ * (sizeof(GradientPairSumT) / sizeof(GradientPairSumT::ValueT)));
    }
    reducer_.GroupEnd();

    reducer_.Synchronize();
  }

  void BuildHistLeftRight(int nidx_parent, int nidx_left, int nidx_right) {
    size_t left_node_max_elements = 0;
    size_t right_node_max_elements = 0;
    for (auto& shard : shards_) {
      left_node_max_elements = (std::max)(
          left_node_max_elements, shard->ridx_segments[nidx_left].Size());
      right_node_max_elements = (std::max)(
          right_node_max_elements, shard->ridx_segments[nidx_right].Size());
    }

    auto build_hist_nidx = nidx_left;
    auto subtraction_trick_nidx = nidx_right;

    if (right_node_max_elements < left_node_max_elements) {
      build_hist_nidx = nidx_right;
      subtraction_trick_nidx = nidx_left;
    }

    // Build histogram for node with the smallest number of training examples
    dh::ExecuteShards(&shards_, [&](std::unique_ptr<DeviceShard>& shard) {
        shard->BuildHist(build_hist_nidx);
      });

    this->AllReduceHist(build_hist_nidx);

    // Check whether we can use the subtraction trick to calculate the other
    bool do_subtraction_trick = true;
    for (auto& shard : shards_) {
      do_subtraction_trick &= shard->CanDoSubtractionTrick(
          nidx_parent, build_hist_nidx, subtraction_trick_nidx);
    }

    if (do_subtraction_trick) {
      // Calculate other histogram using subtraction trick
      dh::ExecuteShards(&shards_, [&](std::unique_ptr<DeviceShard>& shard) {
        shard->SubtractionTrick(nidx_parent, build_hist_nidx,
                                subtraction_trick_nidx);
      });
    } else {
      // Calculate other histogram manually
      dh::ExecuteShards(&shards_, [&](std::unique_ptr<DeviceShard>& shard) {
        shard->BuildHist(subtraction_trick_nidx);
      });

      this->AllReduceHist(subtraction_trick_nidx);
    }
  }

  // Returns best loss
  std::vector<DeviceSplitCandidate> EvaluateSplits(
      const std::vector<int>& nidx_set, RegTree* p_tree) {
    auto columns = info_->num_col_;
    std::vector<DeviceSplitCandidate> best_splits(nidx_set.size());
    std::vector<DeviceSplitCandidate> candidate_splits(nidx_set.size() * columns);
    // Use first device
    auto& shard = shards_.front();
    dh::safe_cuda(cudaSetDevice(shard->device_idx));
    shard->temp_memory.LazyAllocate(sizeof(DeviceSplitCandidate) * columns *
                                    nidx_set.size());
    auto d_split = shard->temp_memory.Pointer<DeviceSplitCandidate>();

    auto& streams = shard->GetStreams(static_cast<int>(nidx_set.size()));

    // Use streams to process nodes concurrently
    for (auto i = 0; i < nidx_set.size(); i++) {
      auto nidx = nidx_set[i];
      DeviceNodeStats node(shard->node_sum_gradients[nidx], nidx, param_);
      auto depth = p_tree->GetDepth(nidx);

      auto& feature_set = column_sampler_.GetFeatureSet(depth);
      feature_set.Reshard(GPUSet(shard->device_idx, 1));

      const int BLOCK_THREADS = 256;
      evaluate_split_kernel<BLOCK_THREADS>
          <<<uint32_t(feature_set.Size()), BLOCK_THREADS, 0, streams[i]>>>(
              shard->hist.GetHistPtr(nidx), nidx, info_->num_col_,
              feature_set.DevicePointer(shard->device_idx), node,
              shard->feature_segments.Data(), shard->min_fvalue.Data(),
              shard->gidx_fvalue_map.Data(), GPUTrainingParam(param_),
              d_split + i * columns, node_value_constraints_[nidx],
              shard->monotone_constraints.Data());
    }

    dh::safe_cuda(cudaDeviceSynchronize());
    dh::safe_cuda
      (cudaMemcpy(candidate_splits.data(), shard->temp_memory.d_temp_storage,
                  sizeof(DeviceSplitCandidate) * columns * nidx_set.size(),
                  cudaMemcpyDeviceToHost));
    for (auto i = 0; i < nidx_set.size(); i++) {
      auto depth = p_tree->GetDepth(nidx_set[i]);
      DeviceSplitCandidate nidx_best;
      for (auto fidx : column_sampler_.GetFeatureSet(depth).HostVector()) {
        auto& candidate = candidate_splits[i * columns + fidx];
        nidx_best.Update(candidate, param_);
      }
      best_splits[i] = nidx_best;
    }
    return std::move(best_splits);
  }

  void InitRoot(RegTree* p_tree) {
    auto root_nidx = 0;
    // Sum gradients
    std::vector<GradientPair> tmp_sums(shards_.size());

    dh::ExecuteIndexShards(&shards_, [&](int i, std::unique_ptr<DeviceShard>& shard) {
        dh::safe_cuda(cudaSetDevice(shard->device_idx));
      tmp_sums[i] =
        dh::SumReduction(shard->temp_memory, shard->gpair.Data(),
                         shard->gpair.Size());
      });
    auto sum_gradient =
        std::accumulate(tmp_sums.begin(), tmp_sums.end(), GradientPair());

    // Generate root histogram
    dh::ExecuteShards(&shards_, [&](std::unique_ptr<DeviceShard>& shard) {
        shard->BuildHist(root_nidx);
      });

    this->AllReduceHist(root_nidx);

    // Remember root stats
    p_tree->Stat(root_nidx).sum_hess = sum_gradient.GetHess();
    auto weight = CalcWeight(param_, sum_gradient);
    p_tree->Stat(root_nidx).base_weight = weight;
    (*p_tree)[root_nidx].SetLeaf(param_.learning_rate * weight);

    // Store sum gradients
    for (auto& shard : shards_) {
      shard->node_sum_gradients[root_nidx] = sum_gradient;
    }

    // Initialise root constraint
    node_value_constraints_.resize(p_tree->GetNodes().size());

    // Generate first split
    auto splits = this->EvaluateSplits({root_nidx}, p_tree);
    qexpand_->push(
        ExpandEntry(root_nidx, p_tree->GetDepth(root_nidx), splits.front(), 0));
  }

  void UpdatePosition(const ExpandEntry& candidate, RegTree* p_tree) {
    auto nidx = candidate.nid;
    auto left_nidx = (*p_tree)[nidx].LeftChild();
    auto right_nidx = (*p_tree)[nidx].RightChild();

    // convert floating-point split_pt into corresponding bin_id
    // split_cond = -1 indicates that split_pt is less than all known cut points
    auto split_gidx = -1;
    auto fidx = candidate.split.findex;
    auto default_dir_left = candidate.split.dir == kLeftDir;
    auto fidx_begin = hmat_.row_ptr[fidx];
    auto fidx_end = hmat_.row_ptr[fidx + 1];
    for (auto i = fidx_begin; i < fidx_end; ++i) {
      if (candidate.split.fvalue == hmat_.cut[i]) {
        split_gidx = static_cast<int32_t>(i);
      }
    }

    auto is_dense = info_->num_nonzero_ == info_->num_row_ * info_->num_col_;

    dh::ExecuteShards(&shards_, [&](std::unique_ptr<DeviceShard>& shard) {
      shard->UpdatePosition(nidx, left_nidx, right_nidx, fidx,
                           split_gidx, default_dir_left,
                           is_dense, fidx_begin, fidx_end);
      });
  }

  void ApplySplit(const ExpandEntry& candidate, RegTree* p_tree) {
    // Add new leaves
    RegTree& tree = *p_tree;
    tree.AddChilds(candidate.nid);
    auto& parent = tree[candidate.nid];
    parent.SetSplit(candidate.split.findex, candidate.split.fvalue,
                     candidate.split.dir == kLeftDir);
    tree.Stat(candidate.nid).loss_chg = candidate.split.loss_chg;

    // Set up child constraints
    node_value_constraints_.resize(tree.GetNodes().size());
    GradStats left_stats(param_);
    left_stats.Add(candidate.split.left_sum);
    GradStats right_stats(param_);
    right_stats.Add(candidate.split.right_sum);
    node_value_constraints_[candidate.nid].SetChild(
        param_, parent.SplitIndex(), left_stats, right_stats,
        &node_value_constraints_[parent.LeftChild()],
        &node_value_constraints_[parent.RightChild()]);

    // Configure left child
    auto left_weight =
        node_value_constraints_[parent.LeftChild()].CalcWeight(param_, left_stats);
    tree[parent.LeftChild()].SetLeaf(left_weight * param_.learning_rate, 0);
    tree.Stat(parent.LeftChild()).base_weight = left_weight;
    tree.Stat(parent.LeftChild()).sum_hess = candidate.split.left_sum.GetHess();

    // Configure right child
    auto right_weight =
        node_value_constraints_[parent.RightChild()].CalcWeight(param_, right_stats);
    tree[parent.RightChild()].SetLeaf(right_weight * param_.learning_rate, 0);
    tree.Stat(parent.RightChild()).base_weight = right_weight;
    tree.Stat(parent.RightChild()).sum_hess = candidate.split.right_sum.GetHess();
    // Store sum gradients
    for (auto& shard : shards_) {
      shard->node_sum_gradients[parent.LeftChild()] = candidate.split.left_sum;
      shard->node_sum_gradients[parent.RightChild()] = candidate.split.right_sum;
    }
    this->UpdatePosition(candidate, p_tree);
  }

  void UpdateTree(HostDeviceVector<GradientPair>* gpair, DMatrix* p_fmat,
                  RegTree* p_tree) {
    auto& tree = *p_tree;

    monitor_.Start("InitData", devices_);
    this->InitData(gpair, p_fmat, *p_tree);
    monitor_.Stop("InitData", devices_);
    monitor_.Start("InitRoot", devices_);
    this->InitRoot(p_tree);
    monitor_.Stop("InitRoot", devices_);

    auto timestamp = qexpand_->size();
    auto num_leaves = 1;

    while (!qexpand_->empty()) {
      auto candidate = qexpand_->top();
      qexpand_->pop();
      if (!candidate.IsValid(param_, num_leaves)) continue;
      // std::cout << candidate;
      monitor_.Start("ApplySplit", devices_);
      this->ApplySplit(candidate, p_tree);
      monitor_.Stop("ApplySplit", devices_);
      num_leaves++;

      auto left_child_nidx = tree[candidate.nid].LeftChild();
      auto right_child_nidx = tree[candidate.nid].RightChild();

      // Only create child entries if needed
      if (ExpandEntry::ChildIsValid(param_, tree.GetDepth(left_child_nidx),
                                    num_leaves)) {
        monitor_.Start("BuildHist", devices_);
        this->BuildHistLeftRight(candidate.nid, left_child_nidx,
                                 right_child_nidx);
        monitor_.Stop("BuildHist", devices_);

        monitor_.Start("EvaluateSplits", devices_);
        auto splits =
            this->EvaluateSplits({left_child_nidx, right_child_nidx}, p_tree);
        qexpand_->push(ExpandEntry(left_child_nidx,
                                   tree.GetDepth(left_child_nidx), splits[0],
                                   timestamp++));
        qexpand_->push(ExpandEntry(right_child_nidx,
                                   tree.GetDepth(right_child_nidx), splits[1],
                                   timestamp++));
        monitor_.Stop("EvaluateSplits", devices_);
      }
    }
  }

  bool UpdatePredictionCache(
      const DMatrix* data, HostDeviceVector<bst_float>* p_out_preds) override {
    monitor_.Start("UpdatePredictionCache", devices_);
    if (shards_.empty() || p_last_fmat_ == nullptr || p_last_fmat_ != data)
      return false;
    p_out_preds->Reshard(devices_);
    dh::ExecuteShards(&shards_, [&](std::unique_ptr<DeviceShard>& shard) {
        shard->UpdatePredictionCache(p_out_preds->DevicePointer(shard->device_idx));
      });
    monitor_.Stop("UpdatePredictionCache", devices_);
    return true;
  }

  struct ExpandEntry {
    int nid;
    int depth;
    DeviceSplitCandidate split;
    uint64_t timestamp;
    ExpandEntry(int nid, int depth, const DeviceSplitCandidate& split,
                uint64_t timestamp)
        : nid(nid), depth(depth), split(split), timestamp(timestamp) {}
    bool IsValid(const TrainParam& param, int num_leaves) const {
      if (split.loss_chg <= kRtEps) return false;
      if (split.left_sum.GetHess() == 0 || split.right_sum.GetHess() == 0)
        return false;
      if (param.max_depth > 0 && depth == param.max_depth) return false;
      if (param.max_leaves > 0 && num_leaves == param.max_leaves) return false;
      return true;
    }

    static bool ChildIsValid(const TrainParam& param, int depth,
                             int num_leaves) {
      if (param.max_depth > 0 && depth >= param.max_depth) return false;
      if (param.max_leaves > 0 && num_leaves >= param.max_leaves) return false;
      return true;
    }

    friend std::ostream& operator<<(std::ostream& os, const ExpandEntry& e) {
      os << "ExpandEntry: \n";
      os << "nidx: " << e.nid << "\n";
      os << "depth: " << e.depth << "\n";
      os << "loss: " << e.split.loss_chg << "\n";
      os << "left_sum: " << e.split.left_sum << "\n";
      os << "right_sum: " << e.split.right_sum << "\n";
      return os;
    }
  };

  inline static bool DepthWise(ExpandEntry lhs, ExpandEntry rhs) {
    if (lhs.depth == rhs.depth) {
      return lhs.timestamp > rhs.timestamp;  // favor small timestamp
    } else {
      return lhs.depth > rhs.depth;  // favor small depth
    }
  }
  inline static bool LossGuide(ExpandEntry lhs, ExpandEntry rhs) {
    if (lhs.split.loss_chg == rhs.split.loss_chg) {
      return lhs.timestamp > rhs.timestamp;  // favor small timestamp
    } else {
      return lhs.split.loss_chg < rhs.split.loss_chg;  // favor large loss_chg
    }
  }
  TrainParam param_;
  common::HistCutMatrix hmat_;
  common::GHistIndexMatrix gmat_;
  MetaInfo* info_;
  bool initialised_;
  int n_devices_;
  int n_bins_;

  std::vector<std::unique_ptr<DeviceShard>> shards_;
  common::ColumnSampler column_sampler_;
  typedef std::priority_queue<ExpandEntry, std::vector<ExpandEntry>,
                              std::function<bool(ExpandEntry, ExpandEntry)>>
      ExpandQueue;
  std::unique_ptr<ExpandQueue> qexpand_;
  common::Monitor monitor_;
  dh::AllReducer reducer_;
  std::vector<ValueConstraint> node_value_constraints_;
  std::vector<int> device_list_;

  DMatrix* p_last_fmat_;
  GPUSet devices_;
};

XGBOOST_REGISTER_TREE_UPDATER(GPUHistMaker, "grow_gpu_hist")
    .describe("Grow tree with GPU.")
    .set_body([]() { return new GPUHistMaker(); });
}  // namespace tree
}  // namespace xgboost<|MERGE_RESOLUTION|>--- conflicted
+++ resolved
@@ -387,18 +387,8 @@
 
   void InitRowPtrs(const SparsePage& row_batch) {
     dh::safe_cuda(cudaSetDevice(device_idx));
-<<<<<<< HEAD
-    const auto& offset_vec = row_batch.offset.HostVector();
-    row_ptrs.resize(n_rows + 1);
-    thrust::copy(offset_vec.data() + row_begin_idx,
-                 offset_vec.data() + row_end_idx + 1,
-                 row_ptrs.begin());
-    auto row_iter = row_ptrs.begin();
-    // find the maximum row size
-=======
     // find the maximum row size
     auto row_iter = row_batch.offset.tbegin(device_idx);
->>>>>>> 25b23d65
     auto get_size = [=] __device__(size_t row) {
       return row_iter[row + 1] - row_iter[row];
     }; // NOLINT
@@ -446,14 +436,10 @@
 
     thrust::device_vector<Entry> entries_d(gpu_batch_nrows * row_stride);
     size_t gpu_nbatches = dh::DivRoundUp(n_rows, gpu_batch_nrows);
-<<<<<<< HEAD
-
-=======
     thrust::host_vector<size_t> batch_segments;
     dh::BatchEntrySegments
       (device_idx, row_batch.offset.DevicePointer(device_idx), n_rows,
        gpu_batch_nrows, &batch_segments);
->>>>>>> 25b23d65
     for (size_t gpu_batch = 0; gpu_batch < gpu_nbatches; ++gpu_batch) {
       size_t batch_row_begin = gpu_batch * gpu_batch_nrows;
       size_t batch_row_end = (gpu_batch + 1) * gpu_batch_nrows;
@@ -461,25 +447,11 @@
         batch_row_end = n_rows;
       }
       size_t batch_nrows = batch_row_end - batch_row_begin;
-<<<<<<< HEAD
-      size_t n_entries =
-        offset_vec[row_begin_idx + batch_row_end] -
-        offset_vec[row_begin_idx + batch_row_begin];
-      dh::safe_cuda
-        (cudaMemcpy
-         (entries_d.data().get(),
-          data_vec.data() + offset_vec[row_begin_idx + batch_row_begin],
-          n_entries * sizeof(Entry), cudaMemcpyDefault));
-=======
       size_t batch_entry_begin = batch_segments[gpu_batch];
       size_t batch_entry_end = batch_segments[gpu_batch + 1];
       size_t n_entries = batch_entry_end - batch_entry_begin;
       row_batch.data.CopyTo(device_idx, batch_entry_begin, entries_d.data().get(),
                             n_entries);
-      // dh::safe_cuda(cudaMemcpy
-      //               (entries_d.data().get(), &data_vec[batch_entry_begin],
-      //                n_entries * sizeof(Entry), cudaMemcpyDefault));
->>>>>>> 25b23d65
       dim3 block3(32, 8, 1);
       dim3 grid3(dh::DivRoundUp(n_rows, block3.x),
                  dh::DivRoundUp(row_stride, block3.y), 1);
@@ -487,13 +459,7 @@
         (common::CompressedBufferWriter(num_symbols), gidx_buffer.Data(),
          row_batch.offset.DevicePointer(device_idx) + batch_row_begin,
          entries_d.data().get(), cuts_d.data().get(), cut_row_ptrs_d.data().get(),
-<<<<<<< HEAD
-         batch_row_begin, batch_nrows,
-         offset_vec[row_begin_idx + batch_row_begin],
-         row_stride, null_gidx_value);
-=======
          batch_row_begin, batch_nrows, batch_entry_begin, row_stride, null_gidx_value);
->>>>>>> 25b23d65
 
       dh::safe_cuda(cudaGetLastError());
       dh::safe_cuda(cudaDeviceSynchronize());
