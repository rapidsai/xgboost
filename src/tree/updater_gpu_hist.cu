--- conflicted
+++ resolved
@@ -373,24 +373,14 @@
 
   void InitRowPtrs(const SparsePage& row_batch) {
     dh::safe_cuda(cudaSetDevice(device_idx));
-<<<<<<< HEAD
-    thrust::device_vector<float> cuts_d(hmat.cut);
-    thrust::device_vector<size_t> cut_row_ptrs_d(hmat.row_ptr);
-
-    auto& offset_vec = row_batch.offset.HostVector();
-    auto& data_vec = row_batch.data.HostVector();
+    const auto& offset_vec = row_batch.offset.HostVector();
+
     // find the maximum row size
-    thrust::device_vector<size_t> row_ptr_d(
-        &offset_vec[row_begin_idx], &offset_vec[row_end_idx + 1]);
-
-    auto row_iter = row_ptr_d.begin();
-=======
     row_ptrs.resize(n_rows + 1);
-    thrust::copy(row_batch.offset.data() + row_begin_idx,
-                 row_batch.offset.data() + row_end_idx + 1,
+    thrust::copy(offset_vec.data() + row_begin_idx,
+                 offset_vec.data() + row_end_idx + 1,
                  row_ptrs.begin());
     auto row_iter = row_ptrs.begin();
->>>>>>> 6cf97b4e
     auto get_size = [=] __device__(size_t row) {
       return row_iter[row + 1] - row_iter[row];
     }; // NOLINT
@@ -406,6 +396,9 @@
   void InitCompressedData(const common::HistCutMatrix& hmat, const SparsePage& row_batch) {
     n_bins = hmat.row_ptr.back();
     null_gidx_value = hmat.row_ptr.back();
+
+    const auto& offset_vec = row_batch.offset.HostVector();
+    const auto& data_vec = row_batch.data.HostVector();
 
     // copy cuts to the GPU
     dh::safe_cuda(cudaSetDevice(device_idx));
