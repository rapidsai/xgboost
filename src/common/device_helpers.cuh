--- conflicted
+++ resolved
@@ -329,13 +329,8 @@
    {
     // Configure allocator with maximum cached bin size of ~1GB and no limit on
     // maximum cached bytes
-<<<<<<< HEAD
-     static cub::CachingDeviceAllocator allocator(2, 9, 29);
-     return allocator;
-=======
      static cub::CachingDeviceAllocator *allocator = new cub::CachingDeviceAllocator(2, 9, 29);
      return *allocator;
->>>>>>> abe77705
    }
    pointer allocate(size_t n) {
      T *ptr;
