--- conflicted
+++ resolved
@@ -233,7 +233,12 @@
                                                          n, lambda);
 }
 
-<<<<<<< HEAD
+// Default stream version
+template <int ITEMS_PER_THREAD = 8, int BLOCK_THREADS = 256, typename L>
+inline void LaunchN(int device_idx, size_t n, L lambda) {
+  LaunchN<ITEMS_PER_THREAD, BLOCK_THREADS>(device_idx, n, nullptr, lambda);
+}
+
 inline void BatchEntrySegments
 (int device, const size_t* offsets, size_t n_rows, size_t batch_nrows,
  thrust::host_vector<size_t>* segments) {
@@ -250,20 +255,6 @@
     });
   thrust::copy(segments_d.begin(), segments_d.end(), segments->begin());
 }
-
-
-/*
- * Memory
- */
-
-enum MemoryType { kDevice, kDeviceManaged };
-=======
-// Default stream version
-template <int ITEMS_PER_THREAD = 8, int BLOCK_THREADS = 256, typename L>
-inline void LaunchN(int device_idx, size_t n, L lambda) {
-  LaunchN<ITEMS_PER_THREAD, BLOCK_THREADS>(device_idx, n, nullptr, lambda);
-}
->>>>>>> 956e73f1
 
 
 /**
