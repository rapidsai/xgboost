--- conflicted
+++ resolved
@@ -854,10 +854,7 @@
   std::vector<ncclComm_t> comms;
   std::vector<cudaStream_t> streams;
   std::vector<int> device_ordinals;  // device id from CUDA
-<<<<<<< HEAD
   bool use_nccl_opg; // NCCL single process per GPU
-=======
->>>>>>> 1dac5e24
 #endif
 
  public:
@@ -1028,11 +1025,7 @@
    * \brief Synchronizes the entire communication group.
    */
   void Synchronize() {
-<<<<<<< HEAD
-  #ifdef XGBOOST_USE_NCCL
-=======
 #ifdef XGBOOST_USE_NCCL
->>>>>>> 1dac5e24
     for (size_t i = 0; i < device_ordinals.size(); i++) {
       dh::safe_cuda(cudaSetDevice(device_ordinals[i]));
       dh::safe_cuda(cudaStreamSynchronize(streams[i]));
@@ -1101,14 +1094,9 @@
 template <typename T, typename FunctionT>
 void ExecuteIndexShards(std::vector<T> *shards, FunctionT f) {
   SaveCudaContext{[&]() {
-<<<<<<< HEAD
-#pragma omp parallel for schedule(static, 1) if (shards->size() > 1)
-    for (size_t shard = 0; shard < shards->size(); ++shard) {
-=======
     const long shards_size = static_cast<long>(shards->size());
 #pragma omp parallel for schedule(static, 1) if (shards_size > 1)
     for (long shard = 0; shard < shards_size; ++shard) {
->>>>>>> 1dac5e24
       f(shard, shards->at(shard));
     }
   }};
