--- conflicted
+++ resolved
@@ -705,15 +705,9 @@
   CHECK(iter->Next());
 
   const auto& batch = iter->Value();
-<<<<<<< HEAD
   const auto& src_labels = src.info.labels_.ConstHostVector();
   const auto& src_weights = src.info.weights_.ConstHostVector();
   const auto& src_base_margin = src.info.base_margin_.ConstHostVector();
-=======
-  const auto& src_labels = src.info.labels_.HostVector();
-  const auto& src_weights = src.info.weights_.HostVector();
-  const auto& src_base_margin = src.info.base_margin_.HostVector();
->>>>>>> 25b23d65
   auto& ret_labels = ret.info.labels_.HostVector();
   auto& ret_weights = ret.info.weights_.HostVector();
   auto& ret_base_margin = ret.info.base_margin_.HostVector();
@@ -724,16 +718,10 @@
     const int ridx = idxset[i];
     auto inst = batch[ridx];
     CHECK_LT(static_cast<xgboost::bst_ulong>(ridx), batch.Size());
-<<<<<<< HEAD
     data_vec.insert(data_vec.end(), inst.data(),
                     inst.data() + inst.size());
     offset_vec.push_back(offset_vec.back() + inst.size());
     ret.info.num_nonzero_ += inst.size();
-=======
-    data_vec.insert(data_vec.end(), inst.data, inst.data + inst.length);
-    offset_vec.push_back(offset_vec.back() + inst.length);
-    ret.info.num_nonzero_ += inst.length;
->>>>>>> 25b23d65
 
     if (src_labels.size() != 0) {
       ret_labels.push_back(src_labels[ridx]);
