
/*!
 * Copyright 2017-2019 XGBoost contributors
 */
#include <dmlc/filesystem.h>
#include <xgboost/c_api.h>
#include <xgboost/predictor.h>
#include <xgboost/logging.h>
#include <xgboost/learner.h>

#include <string>
#include "gtest/gtest.h"
#include "../helpers.h"

#if defined(XGBOOST_USE_NCCL)
namespace {

inline void CheckCAPICall(int ret) {
  ASSERT_EQ(ret, 0) << XGBGetLastError();
}

}  // namespace anonymous
#endif

const std::map<std::string, std::string>&
QueryBoosterConfigurationArguments(BoosterHandle handle) {
  CHECK_NE(handle, static_cast<void*>(nullptr));
  auto* bst = static_cast<xgboost::Learner*>(handle);
  bst->Configure();
  return bst->GetConfigurationArguments();
}


namespace xgboost {
namespace predictor {

TEST(gpu_predictor, Test) {
  auto cpu_lparam = CreateEmptyGenericParam(0, 0);
  auto gpu_lparam = CreateEmptyGenericParam(0, 1);

  std::unique_ptr<Predictor> gpu_predictor =
      std::unique_ptr<Predictor>(Predictor::Create("gpu_predictor", &gpu_lparam));
  std::unique_ptr<Predictor> cpu_predictor =
      std::unique_ptr<Predictor>(Predictor::Create("cpu_predictor", &cpu_lparam));

<<<<<<< HEAD
  gpu_predictor->Init({}, {});
  cpu_predictor->Init({}, {});
=======
  gpu_predictor->Configure({}, {});
  cpu_predictor->Configure({}, {});
>>>>>>> c604929a

  int n_row = 5;
  int n_col = 5;

  gbm::GBTreeModel model = CreateTestModel();
  model.param.num_feature = n_col;
  auto dmat = CreateDMatrix(n_row, n_col, 0);

  // Test predict batch
  HostDeviceVector<float> gpu_out_predictions;
  HostDeviceVector<float> cpu_out_predictions;
  gpu_predictor->PredictBatch((*dmat).get(), &gpu_out_predictions, model, 0);
  cpu_predictor->PredictBatch((*dmat).get(), &cpu_out_predictions, model, 0);
  std::vector<float>& gpu_out_predictions_h = gpu_out_predictions.HostVector();
  std::vector<float>& cpu_out_predictions_h = cpu_out_predictions.HostVector();
  float abs_tolerance = 0.001;
  for (int i = 0; i < gpu_out_predictions.Size(); i++) {
    ASSERT_NEAR(gpu_out_predictions_h[i], cpu_out_predictions_h[i], abs_tolerance);
  }

  delete dmat;
}

TEST(gpu_predictor, ExternalMemoryTest) {
  auto lparam = CreateEmptyGenericParam(0, 1);
  std::unique_ptr<Predictor> gpu_predictor =
      std::unique_ptr<Predictor>(Predictor::Create("gpu_predictor", &lparam));
  gpu_predictor->Configure({}, {});
  gbm::GBTreeModel model = CreateTestModel();
  int n_col = 3;
  model.param.num_feature = n_col;
<<<<<<< HEAD
  std::unique_ptr<DMatrix> dmat = CreateSparsePageDMatrix(32, 64);
=======
  dmlc::TemporaryDirectory tmpdir;
  std::string filename = tmpdir.path + "/big.libsvm";
  std::unique_ptr<DMatrix> dmat = CreateSparsePageDMatrix(32, 64, filename);
>>>>>>> c604929a

  // Test predict batch
  HostDeviceVector<float> out_predictions;
  gpu_predictor->PredictBatch(dmat.get(), &out_predictions, model, 0);
  EXPECT_EQ(out_predictions.Size(), dmat->Info().num_row_);
  for (const auto& v : out_predictions.HostVector()) {
    ASSERT_EQ(v, 1.5);
  }
<<<<<<< HEAD

  // Test predict leaf
  std::vector<float> leaf_out_predictions;
  gpu_predictor->PredictLeaf(dmat.get(), &leaf_out_predictions, model);
  EXPECT_EQ(leaf_out_predictions.size(), dmat->Info().num_row_);
  for (const auto& v : leaf_out_predictions) {
    ASSERT_EQ(v, 0);
  }

  // Test predict contribution
  std::vector<float> out_contribution;
  gpu_predictor->PredictContribution(dmat.get(), &out_contribution, model);
  EXPECT_EQ(out_contribution.size(), dmat->Info().num_row_ * (n_col + 1));
  for (int i = 0; i < out_contribution.size(); i++) {
    if (i % (n_col + 1) == n_col) {
      ASSERT_EQ(out_contribution[i], 1.5);
    } else {
      ASSERT_EQ(out_contribution[i], 0);
    }
  }

  // Test predict contribution (approximate method)
  std::vector<float> out_contribution_approximate;
  gpu_predictor->PredictContribution(dmat.get(), &out_contribution_approximate, model, true);
  EXPECT_EQ(out_contribution.size(), dmat->Info().num_row_ * (n_col + 1));
  for (int i = 0; i < out_contribution.size(); i++) {
    if (i % (n_col + 1) == n_col) {
      ASSERT_EQ(out_contribution[i], 1.5);
    } else {
      ASSERT_EQ(out_contribution[i], 0);
    }
  }
=======
>>>>>>> c604929a
}

#if defined(XGBOOST_USE_NCCL)
// Test whether pickling preserves predictor parameters
TEST(gpu_predictor, MGPU_PicklingTest) {
  int const ngpu = GPUSet::AllVisible().Size();

  dmlc::TemporaryDirectory tempdir;
  const std::string tmp_file = tempdir.path + "/simple.libsvm";
  CreateBigTestData(tmp_file, 600);

  DMatrixHandle dmat[1];
  BoosterHandle bst, bst2;
  std::vector<bst_float> label;
  for (int i = 0; i < 200; ++i) {
    label.push_back((i % 2 ? 1 : 0));
  }

  // Load data matrix
  ASSERT_EQ(XGDMatrixCreateFromFile(
      tmp_file.c_str(), 0, &dmat[0]), 0) << XGBGetLastError();
  ASSERT_EQ(XGDMatrixSetFloatInfo(
      dmat[0], "label", label.data(), 200), 0) << XGBGetLastError();
  // Create booster
  ASSERT_EQ(XGBoosterCreate(dmat, 1, &bst), 0) << XGBGetLastError();
  // Set parameters
  ASSERT_EQ(XGBoosterSetParam(bst, "seed", "0"), 0) << XGBGetLastError();
  ASSERT_EQ(XGBoosterSetParam(bst, "base_score", "0.5"), 0) << XGBGetLastError();
  ASSERT_EQ(XGBoosterSetParam(bst, "booster", "gbtree"), 0) << XGBGetLastError();
  ASSERT_EQ(XGBoosterSetParam(bst, "learning_rate", "0.01"), 0) << XGBGetLastError();
  ASSERT_EQ(XGBoosterSetParam(bst, "max_depth", "8"), 0) << XGBGetLastError();
  ASSERT_EQ(XGBoosterSetParam(
      bst, "objective", "binary:logistic"), 0) << XGBGetLastError();
  ASSERT_EQ(XGBoosterSetParam(bst, "seed", "123"), 0) << XGBGetLastError();
  ASSERT_EQ(XGBoosterSetParam(
      bst, "tree_method", "gpu_hist"), 0) << XGBGetLastError();
  ASSERT_EQ(XGBoosterSetParam(
      bst, "n_gpus", std::to_string(ngpu).c_str()), 0) << XGBGetLastError();
  ASSERT_EQ(XGBoosterSetParam(bst, "predictor", "gpu_predictor"), 0) << XGBGetLastError();

  // Run boosting iterations
  for (int i = 0; i < 10; ++i) {
    ASSERT_EQ(XGBoosterUpdateOneIter(bst, i, dmat[0]), 0) << XGBGetLastError();
  }

  // Delete matrix
  CheckCAPICall(XGDMatrixFree(dmat[0]));

  // Pickle
  const char* dptr;
  bst_ulong len;
  std::string buf;
  CheckCAPICall(XGBoosterGetModelRaw(bst, &len, &dptr));
  buf = std::string(dptr, len);
  CheckCAPICall(XGBoosterFree(bst));

  // Unpickle
  CheckCAPICall(XGBoosterCreate(nullptr, 0, &bst2));
  CheckCAPICall(XGBoosterLoadModelFromBuffer(bst2, buf.c_str(), len));

  {  // Query predictor
    const auto& kwargs = QueryBoosterConfigurationArguments(bst2);
    ASSERT_EQ(kwargs.at("predictor"), "gpu_predictor");
    ASSERT_EQ(kwargs.at("n_gpus"), std::to_string(ngpu).c_str());
  }

  {  // Change n_gpus and query again
    CheckCAPICall(XGBoosterSetParam(bst2, "n_gpus", "1"));
    const auto& kwargs = QueryBoosterConfigurationArguments(bst2);
    ASSERT_EQ(kwargs.at("n_gpus"), "1");
  }

  {  // Change predictor and query again
    CheckCAPICall(XGBoosterSetParam(bst2, "predictor", "cpu_predictor"));
    const auto& kwargs = QueryBoosterConfigurationArguments(bst2);
    ASSERT_EQ(kwargs.at("predictor"), "cpu_predictor");
  }

  CheckCAPICall(XGBoosterFree(bst2));
}

// multi-GPU predictor test
TEST(gpu_predictor, MGPU_Test) {
  auto cpu_lparam = CreateEmptyGenericParam(0, 0);
  auto gpu_lparam = CreateEmptyGenericParam(0, -1);

  std::unique_ptr<Predictor> gpu_predictor =
      std::unique_ptr<Predictor>(Predictor::Create("gpu_predictor", &gpu_lparam));
  std::unique_ptr<Predictor> cpu_predictor =
      std::unique_ptr<Predictor>(Predictor::Create("cpu_predictor", &cpu_lparam));

  cpu_predictor->Configure({}, {});

  for (size_t i = 1; i < 33; i *= 2) {
    int n_row = i, n_col = i;
    auto dmat = CreateDMatrix(n_row, n_col, 0);

    gbm::GBTreeModel model = CreateTestModel();
    model.param.num_feature = n_col;

    // Test predict batch
    HostDeviceVector<float> gpu_out_predictions;
    HostDeviceVector<float> cpu_out_predictions;

    gpu_predictor->PredictBatch((*dmat).get(), &gpu_out_predictions, model, 0);
    cpu_predictor->PredictBatch((*dmat).get(), &cpu_out_predictions, model, 0);

    std::vector<float>& gpu_out_predictions_h = gpu_out_predictions.HostVector();
    std::vector<float>& cpu_out_predictions_h = cpu_out_predictions.HostVector();
    float abs_tolerance = 0.001;
    for (int j = 0; j < gpu_out_predictions.Size(); j++) {
      ASSERT_NEAR(gpu_out_predictions_h[j], cpu_out_predictions_h[j], abs_tolerance);
    }
    delete dmat;
  }
}

// multi-GPU predictor external memory test
TEST(gpu_predictor, MGPU_ExternalMemoryTest) {
  auto gpu_lparam = CreateEmptyGenericParam(0, -1);

  std::unique_ptr<Predictor> gpu_predictor =
      std::unique_ptr<Predictor>(Predictor::Create("gpu_predictor", &gpu_lparam));
  gpu_predictor->Configure({}, {});

  gbm::GBTreeModel model = CreateTestModel();
  model.param.num_feature = 3;
  const int n_classes = 3;
  model.param.num_output_group = n_classes;
  std::vector<std::unique_ptr<DMatrix>> dmats;
  dmlc::TemporaryDirectory tmpdir;
  std::string file0 = tmpdir.path + "/big_0.libsvm";
  std::string file1 = tmpdir.path + "/big_1.libsvm";
  std::string file2 = tmpdir.path + "/big_2.libsvm";
  dmats.push_back(CreateSparsePageDMatrix(9, 64UL, file0));
  dmats.push_back(CreateSparsePageDMatrix(128, 128UL, file1));
  dmats.push_back(CreateSparsePageDMatrix(1024, 1024UL, file2));

  for (const auto& dmat: dmats) {
    // Test predict batch
    HostDeviceVector<float> out_predictions;
    gpu_predictor->PredictBatch(dmat.get(), &out_predictions, model, 0);
    EXPECT_EQ(out_predictions.Size(), dmat->Info().num_row_ * n_classes);
    const std::vector<float> &host_vector = out_predictions.ConstHostVector();
    for (int i = 0; i < host_vector.size() / n_classes; i++) {
      ASSERT_EQ(host_vector[i * n_classes], 1.5);
      ASSERT_EQ(host_vector[i * n_classes + 1], 0.);
      ASSERT_EQ(host_vector[i * n_classes + 2], 0.);
    }
  }
}
#endif  // defined(XGBOOST_USE_NCCL)
}  // namespace predictor
}  // namespace xgboost<|MERGE_RESOLUTION|>--- conflicted
+++ resolved
@@ -43,13 +43,8 @@
   std::unique_ptr<Predictor> cpu_predictor =
       std::unique_ptr<Predictor>(Predictor::Create("cpu_predictor", &cpu_lparam));
 
-<<<<<<< HEAD
-  gpu_predictor->Init({}, {});
-  cpu_predictor->Init({}, {});
-=======
   gpu_predictor->Configure({}, {});
   cpu_predictor->Configure({}, {});
->>>>>>> c604929a
 
   int n_row = 5;
   int n_col = 5;
@@ -81,13 +76,9 @@
   gbm::GBTreeModel model = CreateTestModel();
   int n_col = 3;
   model.param.num_feature = n_col;
-<<<<<<< HEAD
-  std::unique_ptr<DMatrix> dmat = CreateSparsePageDMatrix(32, 64);
-=======
   dmlc::TemporaryDirectory tmpdir;
   std::string filename = tmpdir.path + "/big.libsvm";
   std::unique_ptr<DMatrix> dmat = CreateSparsePageDMatrix(32, 64, filename);
->>>>>>> c604929a
 
   // Test predict batch
   HostDeviceVector<float> out_predictions;
@@ -96,41 +87,6 @@
   for (const auto& v : out_predictions.HostVector()) {
     ASSERT_EQ(v, 1.5);
   }
-<<<<<<< HEAD
-
-  // Test predict leaf
-  std::vector<float> leaf_out_predictions;
-  gpu_predictor->PredictLeaf(dmat.get(), &leaf_out_predictions, model);
-  EXPECT_EQ(leaf_out_predictions.size(), dmat->Info().num_row_);
-  for (const auto& v : leaf_out_predictions) {
-    ASSERT_EQ(v, 0);
-  }
-
-  // Test predict contribution
-  std::vector<float> out_contribution;
-  gpu_predictor->PredictContribution(dmat.get(), &out_contribution, model);
-  EXPECT_EQ(out_contribution.size(), dmat->Info().num_row_ * (n_col + 1));
-  for (int i = 0; i < out_contribution.size(); i++) {
-    if (i % (n_col + 1) == n_col) {
-      ASSERT_EQ(out_contribution[i], 1.5);
-    } else {
-      ASSERT_EQ(out_contribution[i], 0);
-    }
-  }
-
-  // Test predict contribution (approximate method)
-  std::vector<float> out_contribution_approximate;
-  gpu_predictor->PredictContribution(dmat.get(), &out_contribution_approximate, model, true);
-  EXPECT_EQ(out_contribution.size(), dmat->Info().num_row_ * (n_col + 1));
-  for (int i = 0; i < out_contribution.size(); i++) {
-    if (i % (n_col + 1) == n_col) {
-      ASSERT_EQ(out_contribution[i], 1.5);
-    } else {
-      ASSERT_EQ(out_contribution[i], 0);
-    }
-  }
-=======
->>>>>>> c604929a
 }
 
 #if defined(XGBOOST_USE_NCCL)
