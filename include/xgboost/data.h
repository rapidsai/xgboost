/*!
 * Copyright (c) 2015 by Contributors
 * \file data.h
 * \brief The input data structure of xgboost.
 * \author Tianqi Chen
 */
#ifndef XGBOOST_DATA_H_
#define XGBOOST_DATA_H_

#include <dmlc/base.h>
#include <dmlc/data.h>
#include <gdf/gdf.h>
#include <cstring>
#include <memory>
#include <numeric>
#include <string>
#include <vector>
#include "./base.h"
#include "../../src/common/span.h"

#include "../../src/common/host_device_vector.h"

#include "../../src/common/host_device_vector.h"

namespace xgboost {
// forward declare learner.
class LearnerImpl;

/*! \brief data type accepted by xgboost interface */
enum DataType {
  kFloat32 = 1,
  kDouble = 2,
  kUInt32 = 3,
  kUInt64 = 4
};

/*!
 * \brief Meta information about dataset, always sit in memory.
 */
class MetaInfo {
 public:
  /*! \brief number of rows in the data */
  uint64_t num_row_{0};
  /*! \brief number of columns in the data */
  uint64_t num_col_{0};
  /*! \brief number of nonzero entries in the data */
  uint64_t num_nonzero_{0};
  /*! \brief label of each instance */
  HostDeviceVector<bst_float> labels_;
  /*!
   * \brief specified root index of each instance,
   *  can be used for multi task setting
   */
  std::vector<bst_uint> root_index_;
  /*!
   * \brief the index of begin and end of a group
   *  needed when the learning task is ranking.
   */
  std::vector<bst_uint> group_ptr_;
  /*! \brief weights of each instance, optional */
  HostDeviceVector<bst_float> weights_;
  /*! \brief session-id of each instance, optional */
  std::vector<uint64_t> qids_;
  /*!
   * \brief initialized margins,
   * if specified, xgboost will start from this init margin
   * can be used to specify initial prediction to boost from.
   */
  HostDeviceVector<bst_float> base_margin_;
  /*! \brief version flag, used to check version of this info */
  static const int kVersion = 2;
  /*! \brief version that introduced qid field */
  static const int kVersionQidAdded = 2;
  /*! \brief default constructor */
  MetaInfo()  = default;
  /*!
   * \brief Get weight of each instances.
   * \param i Instance index.
   * \return The weight.
   */
  inline bst_float GetWeight(size_t i) const {
    return weights_.Size() != 0 ?  weights_.HostVector()[i] : 1.0f;
  }
  /*!
   * \brief Get the root index of i-th instance.
   * \param i Instance index.
   * \return The pre-defined root index of i-th instance.
   */
  inline unsigned GetRoot(size_t i) const {
    return root_index_.size() != 0 ? root_index_[i] : 0U;
  }
  /*! \brief get sorted indexes (argsort) of labels by absolute value (used by cox loss) */
  inline const std::vector<size_t>& LabelAbsSort() const {
    if (label_order_cache_.size() == labels_.Size()) {
      return label_order_cache_;
    }
    label_order_cache_.resize(labels_.Size());
    std::iota(label_order_cache_.begin(), label_order_cache_.end(), 0);
    const auto& l = labels_.HostVector();
    XGBOOST_PARALLEL_SORT(label_order_cache_.begin(), label_order_cache_.end(),
              [&l](size_t i1, size_t i2) {return std::abs(l[i1]) < std::abs(l[i2]);});

    return label_order_cache_;
  }
  /*! \brief clear all the information */
  void Clear();
  /*!
   * \brief Load the Meta info from binary stream.
   * \param fi The input stream
   */
  void LoadBinary(dmlc::Stream* fi);
  /*!
   * \brief Save the Meta info to binary stream
   * \param fo The output stream.
   */
  void SaveBinary(dmlc::Stream* fo) const;
  /*!
   * \brief Set information in the meta info.
   * \param key The key of the information.
   * \param dptr The data pointer of the source array.
   * \param dtype The type of the source data.
   * \param num Number of elements in the source array.
   */
  void SetInfo(const char* key, const void* dptr, DataType dtype, size_t num);
  /*!
   * \brief Set information in the meta info from GDF columns.
   * \param key The key of the information.
   * \param cols The GDF columns used to set the info.
   * \param n_cols The number of GDF columns.
   */
  void SetInfoGDF(const char* key, gdf_column** cols, size_t n_cols);

 private:
  /*! \brief argsort of labels */
  mutable std::vector<size_t> label_order_cache_;
};

/*! \brief Element from a sparse vector */
struct Entry {
  /*! \brief feature index */
  bst_uint index;
  /*! \brief feature value */
  bst_float fvalue;
  /*! \brief default constructor */
  Entry() = default;
  /*!
   * \brief constructor with index and value
   * \param index The feature or row index.
   * \param fvalue The feature value.
   */
  Entry(bst_uint index, bst_float fvalue) : index(index), fvalue(fvalue) {}
  /*! \brief reversely compare feature values */
  inline static bool CmpValue(const Entry& a, const Entry& b) {
    return a.fvalue < b.fvalue;
  }
  inline bool operator==(const Entry& other) const {
    return (this->index == other.index && this->fvalue == other.fvalue);
  }
};

/*!
 * \brief in-memory storage unit of sparse batch
 */
class SparsePage {
 public:
  HostDeviceVector<size_t> offset;
  /*! \brief the data of the segments */
  HostDeviceVector<Entry> data;

  size_t base_rowid;

  /*! \brief an instance of sparse vector in the batch */
  using Inst = common::Span<Entry const>;

  /*! \brief get i-th row from the batch */
  inline Inst operator[](size_t i) const {
    const auto& data_vec = data.HostVector();
    const auto& offset_vec = offset.HostVector();
    return {data_vec.data() + offset_vec[i],
<<<<<<< HEAD
            static_cast<Inst::index_type>(offset_vec[i + 1] - offset_vec[i])};
=======
            static_cast<bst_uint>(offset_vec[i + 1] - offset_vec[i])};
>>>>>>> 25b23d65
  }

  /*! \brief constructor */
  SparsePage() {
    this->Clear();
  }
  /*! \return number of instance in the page */
  inline size_t Size() const {
    return offset.Size() - 1;
  }
  /*! \return estimation of memory cost of this page */
  inline size_t MemCostBytes() const {
    return offset.Size() * sizeof(size_t) + data.Size() * sizeof(Entry);
  }
  /*! \brief clear the page */
  inline void Clear() {
    base_rowid = 0;
    auto& offset_vec = offset.HostVector();
    offset_vec.clear();
    offset_vec.push_back(0);
    data.HostVector().clear();
  }

  /*!
   * \brief Push row block into the page.
   * \param batch the row batch.
   */
  inline void Push(const dmlc::RowBlock<uint32_t>& batch) {
    auto& data_vec = data.HostVector();
    auto& offset_vec = offset.HostVector();
    data_vec.reserve(data.Size() + batch.offset[batch.size] - batch.offset[0]);
    offset_vec.reserve(offset.Size() + batch.size);
    CHECK(batch.index != nullptr);
    for (size_t i = 0; i < batch.size; ++i) {
      offset_vec.push_back(offset_vec.back() + batch.offset[i + 1] - batch.offset[i]);
    }
    for (size_t i = batch.offset[0]; i < batch.offset[batch.size]; ++i) {
      uint32_t index = batch.index[i];
      bst_float fvalue = batch.value == nullptr ? 1.0f : batch.value[i];
      data_vec.emplace_back(index, fvalue);
    }
    CHECK_EQ(offset_vec.back(), data.Size());
  }
  /*!
   * \brief Push a sparse page
   * \param batch the row page
   */
  inline void Push(const SparsePage &batch) {
    auto& data_vec = data.HostVector();
    auto& offset_vec = offset.HostVector();
<<<<<<< HEAD
    const auto& batch_offset_vec = batch.offset.HostVector();
    const auto& batch_data_vec = batch.data.HostVector();
=======
    auto& batch_offset_vec = batch.offset.HostVector();
    auto& batch_data_vec = batch.data.HostVector();
>>>>>>> 25b23d65
    size_t top = offset_vec.back();
    data_vec.resize(top + batch.data.Size());
    std::memcpy(dmlc::BeginPtr(data_vec) + top,
                dmlc::BeginPtr(batch_data_vec),
                sizeof(Entry) * batch.data.Size());
    size_t begin = offset.Size();
    offset_vec.resize(begin + batch.Size());
    for (size_t i = 0; i < batch.Size(); ++i) {
      offset_vec[i + begin] = top + batch_offset_vec[i + 1];
    }
  }
  /*!
   * \brief Push one instance into page
   *  \param inst an instance row
   */
  inline void Push(const Inst &inst) {
    auto& data_vec = data.HostVector();
    auto& offset_vec = offset.HostVector();
<<<<<<< HEAD
    offset_vec.push_back(offset_vec.back() + inst.size());

    size_t begin = data_vec.size();
    data_vec.resize(begin + inst.size());
    if (inst.size() != 0) {
      std::memcpy(dmlc::BeginPtr(data_vec) + begin, inst.data(),
                  sizeof(Entry) * inst.size());
=======
    offset_vec.push_back(offset_vec.back() + inst.length);
    size_t begin = data.Size();
    data_vec.resize(begin + inst.length);
    if (inst.length != 0) {
      std::memcpy(dmlc::BeginPtr(data_vec) + begin, inst.data,
                  sizeof(Entry) * inst.length);
>>>>>>> 25b23d65
    }
  }

  size_t Size() { return offset.Size() - 1; }
};

/*!
 * \brief This is data structure that user can pass to DMatrix::Create
 *  to create a DMatrix for training, user can create this data structure
 *  for customized Data Loading on single machine.
 *
 *  On distributed setting, usually an customized dmlc::Parser is needed instead.
 */
class DataSource : public dmlc::DataIter<SparsePage> {
 public:
  /*!
   * \brief Meta information about the dataset
   * The subclass need to be able to load this correctly from data.
   */
  MetaInfo info;
};

/*!
 * \brief A vector-like structure to represent set of rows.
 * But saves the memory when all rows are in the set (common case in xgb)
 */
class RowSet {
 public:
  /*! \return i-th row index */
  inline bst_uint operator[](size_t i) const;
  /*! \return the size of the set. */
  inline size_t Size() const;
  /*! \brief push the index back to the set */
  inline void PushBack(bst_uint i);
  /*! \brief clear the set */
  inline void Clear();
  /*!
   * \brief save rowset to file.
   * \param fo The file to be saved.
   */
  inline void Save(dmlc::Stream* fo) const;
  /*!
   * \brief Load rowset from file.
   * \param fi The file to be loaded.
   * \return if read is successful.
   */
  inline bool Load(dmlc::Stream* fi);
  /*! \brief constructor */
  RowSet()  = default;

 private:
  /*! \brief The internal data structure of size */
  uint64_t size_{0};
  /*! \brief The internal data structure of row set if not all*/
  std::vector<bst_uint> rows_;
};

/*!
 * \brief Internal data structured used by XGBoost during training.
 *  There are two ways to create a customized DMatrix that reads in user defined-format.
 *
 *  - Provide a dmlc::Parser and pass into the DMatrix::Create
 *  - Alternatively, if data can be represented by an URL, define a new dmlc::Parser and register by DMLC_REGISTER_DATA_PARSER;
 *      - This works best for user defined data input source, such as data-base, filesystem.
 *  - Provide a DataSource, that can be passed to DMatrix::Create
 *      This can be used to re-use inmemory data structure into DMatrix.
 */
class DMatrix {
 public:
  /*! \brief default constructor */
  DMatrix()  = default;
  /*! \brief meta information of the dataset */
  virtual MetaInfo& Info() = 0;
  /*! \brief meta information of the dataset */
  virtual const MetaInfo& Info() const = 0;
  /*!
   * \brief get the row iterator, reset to beginning position
   * \note Only either RowIterator or  column Iterator can be active.
   */
  virtual dmlc::DataIter<SparsePage>* RowIterator() = 0;
  /*!\brief get column iterator, reset to the beginning position */
  virtual dmlc::DataIter<SparsePage>* ColIterator() = 0;
  /*!
   * \brief check if column access is supported, if not, initialize column access.
   * \param max_row_perbatch auxiliary information, maximum row used in each column batch.
   *         this is a hint information that can be ignored by the implementation.
   * \param sorted If column features should be in sorted order
   * \return Number of column blocks in the column access.
   */
  virtual void InitColAccess(size_t max_row_perbatch, bool sorted) = 0;
  // the following are column meta data, should be able to answer them fast.
  /*! \return whether column access is enabled */
  virtual bool HaveColAccess(bool sorted) const = 0;
  /*! \return Whether the data columns single column block. */
  virtual bool SingleColBlock() const = 0;
  /*! \brief get number of non-missing entries in column */
  virtual size_t GetColSize(size_t cidx) const = 0;
  /*! \brief get column density */
  virtual float GetColDensity(size_t cidx) const = 0;
  /*! \return reference of buffered rowset, in column access */
  virtual const RowSet& BufferedRowset() const = 0;
  /*! \brief virtual destructor */
  virtual ~DMatrix() = default;
  /*!
   * \brief Save DMatrix to local file.
   *  The saved file only works for non-sharded dataset(single machine training).
   *  This API is deprecated and dis-encouraged to use.
   * \param fname The file name to be saved.
   * \return The created DMatrix.
   */
  virtual void SaveToLocalFile(const std::string& fname);
  /*!
   * \brief Load DMatrix from URI.
   * \param uri The URI of input.
   * \param silent Whether print information during loading.
   * \param load_row_split Flag to read in part of rows, divided among the workers in distributed mode.
   * \param file_format The format type of the file, used for dmlc::Parser::Create.
   *   By default "auto" will be able to load in both local binary file.
   * \return The created DMatrix.
   */
  static DMatrix* Load(const std::string& uri,
                       bool silent,
                       bool load_row_split,
                       const std::string& file_format = "auto");
  /*!
   * \brief create a new DMatrix, by wrapping a row_iterator, and meta info.
   * \param source The source iterator of the data, the create function takes ownership of the source.
   * \param cache_prefix The path to prefix of temporary cache file of the DMatrix when used in external memory mode.
   *     This can be nullptr for common cases, and in-memory mode will be used.
   * \return a Created DMatrix.
   */
  static DMatrix* Create(std::unique_ptr<DataSource>&& source,
                         const std::string& cache_prefix = "");
  /*!
   * \brief Create a DMatrix by loading data from parser.
   *  Parser can later be deleted after the DMatrix i created.
   * \param parser The input data parser
   * \param cache_prefix The path to prefix of temporary cache file of the DMatrix when used in external memory mode.
   *     This can be nullptr for common cases, and in-memory mode will be used.
   * \sa dmlc::Parser
   * \note dmlc-core provides efficient distributed data parser for libsvm format.
   *  User can create and register customized parser to load their own format using DMLC_REGISTER_DATA_PARSER.
   *  See "dmlc-core/include/dmlc/data.h" for detail.
   * \return A created DMatrix.
   */
  static DMatrix* Create(dmlc::Parser<uint32_t>* parser,
                         const std::string& cache_prefix = "");

 private:
  // allow learner class to access this field.
  friend class LearnerImpl;
  /*! \brief public field to back ref cached matrix. */
  LearnerImpl* cache_learner_ptr_{nullptr};
};

// implementation of inline functions
inline bst_uint RowSet::operator[](size_t i) const {
  return rows_.size() == 0 ? static_cast<bst_uint>(i) : rows_[i];
}

inline size_t RowSet::Size() const {
  return size_;
}

inline void RowSet::Clear() {
  rows_.clear(); size_ = 0;
}

inline void RowSet::PushBack(bst_uint i) {
  if (rows_.size() == 0) {
    if (i == size_) {
      ++size_; return;
    } else {
      rows_.resize(size_);
      for (size_t i = 0; i < size_; ++i) {
        rows_[i] = static_cast<bst_uint>(i);
      }
    }
  }
  rows_.push_back(i);
  ++size_;
}

inline void RowSet::Save(dmlc::Stream* fo) const {
  fo->Write(rows_);
  fo->Write(&size_, sizeof(size_));
}

inline bool RowSet::Load(dmlc::Stream* fi) {
  if (!fi->Read(&rows_)) return false;
  if (rows_.size() != 0) return true;
  return fi->Read(&size_, sizeof(size_)) == sizeof(size_);
}
}  // namespace xgboost

namespace dmlc {
DMLC_DECLARE_TRAITS(is_pod, xgboost::Entry, true);
DMLC_DECLARE_TRAITS(has_saveload, xgboost::RowSet, true);
}
#endif  // XGBOOST_DATA_H_<|MERGE_RESOLUTION|>--- conflicted
+++ resolved
@@ -177,11 +177,7 @@
     const auto& data_vec = data.HostVector();
     const auto& offset_vec = offset.HostVector();
     return {data_vec.data() + offset_vec[i],
-<<<<<<< HEAD
             static_cast<Inst::index_type>(offset_vec[i + 1] - offset_vec[i])};
-=======
-            static_cast<bst_uint>(offset_vec[i + 1] - offset_vec[i])};
->>>>>>> 25b23d65
   }
 
   /*! \brief constructor */
@@ -232,13 +228,8 @@
   inline void Push(const SparsePage &batch) {
     auto& data_vec = data.HostVector();
     auto& offset_vec = offset.HostVector();
-<<<<<<< HEAD
     const auto& batch_offset_vec = batch.offset.HostVector();
     const auto& batch_data_vec = batch.data.HostVector();
-=======
-    auto& batch_offset_vec = batch.offset.HostVector();
-    auto& batch_data_vec = batch.data.HostVector();
->>>>>>> 25b23d65
     size_t top = offset_vec.back();
     data_vec.resize(top + batch.data.Size());
     std::memcpy(dmlc::BeginPtr(data_vec) + top,
@@ -257,7 +248,6 @@
   inline void Push(const Inst &inst) {
     auto& data_vec = data.HostVector();
     auto& offset_vec = offset.HostVector();
-<<<<<<< HEAD
     offset_vec.push_back(offset_vec.back() + inst.size());
 
     size_t begin = data_vec.size();
@@ -265,14 +255,6 @@
     if (inst.size() != 0) {
       std::memcpy(dmlc::BeginPtr(data_vec) + begin, inst.data(),
                   sizeof(Entry) * inst.size());
-=======
-    offset_vec.push_back(offset_vec.back() + inst.length);
-    size_t begin = data.Size();
-    data_vec.resize(begin + inst.length);
-    if (inst.length != 0) {
-      std::memcpy(dmlc::BeginPtr(data_vec) + begin, inst.data,
-                  sizeof(Entry) * inst.length);
->>>>>>> 25b23d65
     }
   }
 
