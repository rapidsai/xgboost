--- conflicted
+++ resolved
@@ -118,14 +118,11 @@
                     unsigned ngptr;
                     if( fs.Read(&ngptr, sizeof(unsigned) ) != 0 ){
                         info.group_ptr.resize( ngptr );
-<<<<<<< HEAD
                         utils::Assert( fs.Read(&info.group_ptr[0], sizeof(unsigned) * ngptr) != 0, "Load group file");
-                        utils::Assert( info.group_ptr.back() == data.NumRow(), "number of group must match number of record" );
-=======
                         if( ngptr != 0 ){
                             utils::Assert( fs.Read(&info.group_ptr[0], sizeof(unsigned) * ngptr) != 0, "Load group file");
+                            utils::Assert( info.group_ptr.back() == data.NumRow(), "number of group must match number of record" );
                         }
->>>>>>> 4f9833ed
                     }
                 }
                 fs.Close();
